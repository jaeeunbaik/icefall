# if [ -z "${PYTHONPATH:-}" ]; then
#     export PYTHONPATH="/tmp/icefall"
# else
#     export PYTHONPATH="${PYTHONPATH}:/tmp/icefall"
# fi

# CUDA_VISIBLE_DEVICES=3 python ./conformer_ctc/decode.py \
#     --method ctc-decoding \
#     --max-duration 10 \
#     --epoch 99 \
#     --avg 1




if [ -z "${PYTHONPATH:-}" ]; then
    export PYTHONPATH="/tmp/icefall"
else
    export PYTHONPATH="${PYTHONPATH}:/tmp/icefall"
fi

CUDA_VISIBLE_DEVICES=1 python ./conformer_ctc_sd_proj/decode.py \
    --method ctc-decoding \
    --max-duration 10 \
    --epoch 1 \
<<<<<<< HEAD
    --avg 1 \
    --exp-dir conformer_ctc_sd_proj/train70000-epoch77-avg10/exp_mse_1e-5_10:1/models \
    --include-proj-layer False \
=======
    --avg 2 \
    --exp-dir conformer_ctc_sd_proj/train70000-epoch77-avg10/exp_mse_1e-5_10:1/models \
    --include-proj-layer True \
>>>>>>> 28958b14
    --distill-layers 17
<|MERGE_RESOLUTION|>--- conflicted
+++ resolved
@@ -21,15 +21,9 @@
 
 CUDA_VISIBLE_DEVICES=1 python ./conformer_ctc_sd_proj/decode.py \
     --method ctc-decoding \
-    --max-duration 10 \
+    --max-duration 20 \
     --epoch 1 \
-<<<<<<< HEAD
-    --avg 1 \
+    --avg 2 \
     --exp-dir conformer_ctc_sd_proj/train70000-epoch77-avg10/exp_mse_1e-5_10:1/models \
     --include-proj-layer False \
-=======
-    --avg 2 \
-    --exp-dir conformer_ctc_sd_proj/train70000-epoch77-avg10/exp_mse_1e-5_10:1/models \
-    --include-proj-layer True \
->>>>>>> 28958b14
     --distill-layers 17
