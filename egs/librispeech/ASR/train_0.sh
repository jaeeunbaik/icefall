--- conflicted
+++ resolved
@@ -8,6 +8,7 @@
 # Data Augmentation Controls (modify these as needed)
 enable_spec_aug=true          # SpecAugment (frequency/time masking)
 enable_musan=true             # MUSAN noise augmentation
+enable_cutmix=false 
 enable_cutmix=false 
 enable_concatenate=false   
 
@@ -36,11 +37,7 @@
 
 # Learning Rate Scheduler Settings (Fine-tuning options)
 scheduler_type="plateau"       # "noam", "plateau", "constant"
-<<<<<<< HEAD
 base_lr=5e-5                 # Base learning rate for plateau/constant schedulers
-=======
-base_lr=1e-5                 # Base learning rate for plateau/constant schedulers
->>>>>>> 2474ca4b
 scheduler_patience=3          # Patience for ReduceLROnPlateau
 scheduler_factor=0.5          # Factor for ReduceLROnPlateau (0.5 = 50% reduction)
 min_lr=5e-6          
@@ -54,23 +51,14 @@
 # Distillation Hyperparameters
 enable_self_distillation=true
 distill_layers=17
-<<<<<<< HEAD
 distill_loss_type="mse"         # mse, cosine, kl
 alpha=100000
-=======
-distill_loss_type="kl"         # mse, cosine, kl
-alpha=2000000000000
->>>>>>> 2474ca4b
 distill_aggregation=output_avg       # layer_avg: layer 출력을 평균 내고 비교, output_avg: 각 layer loss를 평균
 knowledge="attention-map"      # "encoder-output", "attention-map"
 distill_temperature=4.0
 ema_decay=0.999
 ema_start_step=1000
-<<<<<<< HEAD
 exp_dir=conformer_ctc_sd_proj/train70000-epoch77-avg10/exp_mse_5e-5_1:1
-=======
-exp_dir=conformer_ctc_sd/train70000-epoch77-avg10/exp_kl_20:1_single
->>>>>>> 2474ca4b
 
 #
 spec_aug_time_warp_factor=100              # default: 100
@@ -94,11 +82,7 @@
     export PYTHONPATH="${PYTHONPATH}:/tmp/icefall"
 fi
 
-<<<<<<< HEAD
 CUDA_VISIBLE_DEVICES=0 python3 ./conformer_ctc_sd_proj/train.py \
-=======
-CUDA_VISIBLE_DEVICES=0 python3 ./conformer_ctc_sd/train.py \
->>>>>>> 2474ca4b
     --exp-dir $exp_dir \
     --master-port $master_port \
     --sanity-check $sanity_check \
