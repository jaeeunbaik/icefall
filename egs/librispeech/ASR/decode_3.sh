# if [ -z "${PYTHONPATH:-}" ]; then
#     export PYTHONPATH="/tmp/icefall"
# else
#     export PYTHONPATH="${PYTHONPATH}:/tmp/icefall"
# fi

# CUDA_VISIBLE_DEVICES=3 python ./conformer_ctc/decode.py \
#     --method ctc-decoding \
#     --max-duration 10 \
#     --epoch 99 \
#     --avg 1




if [ -z "${PYTHONPATH:-}" ]; then
    export PYTHONPATH="/tmp/icefall"
else
    export PYTHONPATH="${PYTHONPATH}:/tmp/icefall"
fi

CUDA_VISIBLE_DEVICES=3 python ./conformer_ctc_sd_proj/decode.py \
    --method ctc-decoding \
    --max-duration 10 \
<<<<<<< HEAD
    --epoch 1 \
    --avg 1 \
    --exp-dir conformer_ctc_sd_proj/train70000-epoch77-avg10/exp_mse_1e-5_0.1:1/models \
    --include-proj-layer False \
=======
    --epoch 9 \
    --avg 4 \
    --exp-dir conformer_ctc_sd_proj/train70000-epoch77-avg10/exp_mse_1e-5_0.1:1/models \
    --include-proj-layer True \
>>>>>>> 28958b14
    --distill-layers 17<|MERGE_RESOLUTION|>--- conflicted
+++ resolved
@@ -21,16 +21,9 @@
 
 CUDA_VISIBLE_DEVICES=3 python ./conformer_ctc_sd_proj/decode.py \
     --method ctc-decoding \
-    --max-duration 10 \
-<<<<<<< HEAD
+    --max-duration 20 \
     --epoch 1 \
-    --avg 1 \
+    --avg 2 \
     --exp-dir conformer_ctc_sd_proj/train70000-epoch77-avg10/exp_mse_1e-5_0.1:1/models \
     --include-proj-layer False \
-=======
-    --epoch 9 \
-    --avg 4 \
-    --exp-dir conformer_ctc_sd_proj/train70000-epoch77-avg10/exp_mse_1e-5_0.1:1/models \
-    --include-proj-layer True \
->>>>>>> 28958b14
     --distill-layers 17